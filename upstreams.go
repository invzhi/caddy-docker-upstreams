--- conflicted
+++ resolved
@@ -137,13 +137,8 @@
 			select {
 			case <-messages:
 				debounced(func() {
-<<<<<<< HEAD
 					containers, err := cli.ContainerList(ctx, types.ContainerListOptions{
 						Filters: defaultFilters,
-=======
-					containers, err := cli.ContainerList(ctx, container.ListOptions{
-						Filters: filters.NewArgs(filters.Arg("label", LabelEnable)),
->>>>>>> f33c7a25
 					})
 					if err != nil {
 						u.logger.Error("unable to get the list of containers", zap.Error(err))
@@ -185,13 +180,8 @@
 
 	u.logger.Info("docker engine is connected", zap.String("api_version", ping.APIVersion))
 
-<<<<<<< HEAD
 	containers, err := cli.ContainerList(ctx, types.ContainerListOptions{
 		Filters: defaultFilters,
-=======
-	containers, err := cli.ContainerList(ctx, container.ListOptions{
-		Filters: filters.NewArgs(filters.Arg("label", LabelEnable)),
->>>>>>> f33c7a25
 	})
 	if err != nil {
 		return err
